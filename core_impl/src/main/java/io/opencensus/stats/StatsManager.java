/*
 * Copyright 2017, Google Inc.
 * Licensed under the Apache License, Version 2.0 (the "License");
 * you may not use this file except in compliance with the License.
 * You may obtain a copy of the License at
 *     http://www.apache.org/licenses/LICENSE-2.0
 * Unless required by applicable law or agreed to in writing, software
 * distributed under the License is distributed on an "AS IS" BASIS,
 * WITHOUT WARRANTIES OR CONDITIONS OF ANY KIND, either express or implied.
 * See the License for the specific language governing permissions and
 * limitations under the License.
 */

package io.opencensus.stats;

import static com.google.common.base.Preconditions.checkNotNull;

import io.opencensus.common.Clock;
import io.opencensus.internal.EventQueue;
import io.opencensus.tags.TagContext;

/** Object that stores all views and stats. */
final class StatsManager {

  private final EventQueue queue;

  // clock used throughout the stats implementation
  private final Clock clock;

  private final MeasureToViewMap measureToViewMap = new MeasureToViewMap();

  StatsManager(EventQueue queue, Clock clock) {
    checkNotNull(queue, "EventQueue");
    checkNotNull(clock, "Clock");
    this.queue = queue;
    this.clock = clock;
  }

  void registerView(View view) {
    measureToViewMap.registerView(view, clock);
  }

  ViewData getView(View.Name viewName) {
    ViewData view = measureToViewMap.getView(viewName, clock);
    if (view == null) {
      throw new IllegalArgumentException(
          "ViewData for view " + viewName + " not found.");
    } else {
      return view;
    }
  }

  void record(TagContext tags, MeasureMap measurementValues) {
    queue.enqueue(new StatsEvent(this, tags, measurementValues));
  }

  // An EventQueue entry that records the stats from one call to StatsManager.record(...).
  private static final class StatsEvent implements EventQueue.Entry {
    private final TagContext tags;
    private final MeasureMap stats;
    private final StatsManager statsManager;

<<<<<<< HEAD
    StatsEvent(StatsManager statsManager, StatsContextImpl tags, MeasureMap stats) {
      this.statsManager = statsManager;
=======
    StatsEvent(StatsManager viewManager, TagContext tags, MeasureMap stats) {
      this.viewManager = viewManager;
>>>>>>> 1ae718ec
      this.tags = tags;
      this.stats = stats;
    }

    @Override
    public void process() {
      // Add Timestamp to value after it went through the DisruptorQueue.
      statsManager.measureToViewMap.record(tags, stats, statsManager.clock.now());
    }
  }
}<|MERGE_RESOLUTION|>--- conflicted
+++ resolved
@@ -60,13 +60,8 @@
     private final MeasureMap stats;
     private final StatsManager statsManager;
 
-<<<<<<< HEAD
-    StatsEvent(StatsManager statsManager, StatsContextImpl tags, MeasureMap stats) {
+    StatsEvent(StatsManager statsManager, TagContext tags, MeasureMap stats) {
       this.statsManager = statsManager;
-=======
-    StatsEvent(StatsManager viewManager, TagContext tags, MeasureMap stats) {
-      this.viewManager = viewManager;
->>>>>>> 1ae718ec
       this.tags = tags;
       this.stats = stats;
     }

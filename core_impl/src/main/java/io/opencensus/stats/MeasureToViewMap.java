/*
 * Copyright 2017, Google Inc.
 * Licensed under the Apache License, Version 2.0 (the "License");
 * you may not use this file except in compliance with the License.
 * You may obtain a copy of the License at
 *     http://www.apache.org/licenses/LICENSE-2.0
 * Unless required by applicable law or agreed to in writing, software
 * distributed under the License is distributed on an "AS IS" BASIS,
 * WITHOUT WARRANTIES OR CONDITIONS OF ANY KIND, either express or implied.
 * See the License for the specific language governing permissions and
 * limitations under the License.
 */

package io.opencensus.stats;

import com.google.common.collect.HashMultimap;
import com.google.common.collect.Multimap;
import io.opencensus.common.Clock;
import io.opencensus.common.Function;
import io.opencensus.common.Timestamp;
import io.opencensus.stats.Measurement.MeasurementDouble;
import io.opencensus.stats.Measurement.MeasurementLong;
import io.opencensus.tags.TagContext;
import java.util.Collection;
import java.util.HashMap;
import java.util.Iterator;
import java.util.Map;
import javax.annotation.Nullable;
import javax.annotation.concurrent.GuardedBy;

/**
 * A class that stores a singleton map from {@code MeasureName}s to {@link
 * MutableViewData}s.
 */
final class MeasureToViewMap {

  /*
   * A synchronized singleton map that stores the one-to-many mapping from Measures
   * to MutableViewDatas.
   */
  @GuardedBy("this")
  private final Multimap<String, MutableViewData> mutableMap =
      HashMultimap.<String, MutableViewData>create();

  @GuardedBy("this")
  private final Map<View.Name, View> registeredViews =
      new HashMap<View.Name, View>();

  /** Returns a {@link ViewData} corresponding to the given {@link View.Name}. */
  synchronized ViewData getView(View.Name viewName, Clock clock) {
    MutableViewData view = getMutableViewData(viewName);
    return view == null ? null : view.toViewData(clock);
  }

  @Nullable
  private synchronized MutableViewData getMutableViewData(View.Name viewName) {
    View view = registeredViews.get(viewName);
    if (view == null) {
      return null;
    }
    Collection<MutableViewData> views =
        mutableMap.get(view.getMeasure().getName());
    for (MutableViewData viewData : views) {
      if (viewData.getView().getName().equals(viewName)) {
        return viewData;
      }
    }
    throw new AssertionError("Internal error: Not recording stats for view: \"" + viewName
        + "\" registeredViews=" + registeredViews + ", mutableMap=" + mutableMap);
  }

  /** Enable stats collection for the given {@link View}. */
  synchronized void registerView(View view, Clock clock) {
    View existing = registeredViews.get(view.getName());
    if (existing != null) {
      if (existing.equals(view)) {
        // Ignore views that are already registered.
        return;
      } else {
        throw new IllegalArgumentException(
            "A different view with the same name is already registered: " + existing);
      }
    }
    registeredViews.put(view.getName(), view);
    mutableMap.put(view.getMeasure().getName(), MutableViewData.create(view, clock.now()));
  }

  // Records stats with a set of tags.
<<<<<<< HEAD
  synchronized void record(StatsContextImpl tags, MeasureMap stats, Timestamp timestamp) {
=======
  synchronized void record(TagContext tags, MeasureMap stats) {
>>>>>>> 1ae718ec
    Iterator<Measurement> iterator = stats.iterator();
    while (iterator.hasNext()) {
      Measurement measurement = iterator.next();
      Collection<MutableViewData> views = mutableMap.get(measurement.getMeasure().getName());
      for (MutableViewData view : views) {
        measurement.match(
            new RecordDoubleValueFunc(tags, view, timestamp),
            new RecordLongValueFunc(tags, view, timestamp));
      }
    }
  }

  private static final class RecordDoubleValueFunc implements Function<MeasurementDouble, Void> {
    @Override
    public Void apply(MeasurementDouble arg) {
      view.record(tags, arg.getValue(), timestamp);
      return null;
    }

    private final TagContext tags;
    private final MutableViewData view;
    private final Timestamp timestamp;

<<<<<<< HEAD
    private RecordDoubleValueFunc(
        StatsContextImpl tags, MutableViewData view, Timestamp timestamp) {
=======
    private RecordDoubleValueFunc(TagContext tags, MutableViewData view) {
>>>>>>> 1ae718ec
      this.tags = tags;
      this.view = view;
      this.timestamp = timestamp;
    }
  }

  private static final class RecordLongValueFunc implements Function<MeasurementLong, Void> {
    @Override
    public Void apply(MeasurementLong arg) {
      view.record(tags, arg.getValue(), timestamp);
      return null;
    }

    private final TagContext tags;
    private final MutableViewData view;
    private final Timestamp timestamp;

<<<<<<< HEAD
    private RecordLongValueFunc(StatsContextImpl tags, MutableViewData view, Timestamp timestamp) {
=======
    private RecordLongValueFunc(TagContext tags, MutableViewData view) {
>>>>>>> 1ae718ec
      this.tags = tags;
      this.view = view;
      this.timestamp = timestamp;
    }
  }
}<|MERGE_RESOLUTION|>--- conflicted
+++ resolved
@@ -86,11 +86,7 @@
   }
 
   // Records stats with a set of tags.
-<<<<<<< HEAD
-  synchronized void record(StatsContextImpl tags, MeasureMap stats, Timestamp timestamp) {
-=======
-  synchronized void record(TagContext tags, MeasureMap stats) {
->>>>>>> 1ae718ec
+  synchronized void record(TagContext tags, MeasureMap stats, Timestamp timestamp) {
     Iterator<Measurement> iterator = stats.iterator();
     while (iterator.hasNext()) {
       Measurement measurement = iterator.next();
@@ -114,12 +110,7 @@
     private final MutableViewData view;
     private final Timestamp timestamp;
 
-<<<<<<< HEAD
-    private RecordDoubleValueFunc(
-        StatsContextImpl tags, MutableViewData view, Timestamp timestamp) {
-=======
-    private RecordDoubleValueFunc(TagContext tags, MutableViewData view) {
->>>>>>> 1ae718ec
+    private RecordDoubleValueFunc(TagContext tags, MutableViewData view, Timestamp timestamp) {
       this.tags = tags;
       this.view = view;
       this.timestamp = timestamp;
@@ -137,11 +128,7 @@
     private final MutableViewData view;
     private final Timestamp timestamp;
 
-<<<<<<< HEAD
-    private RecordLongValueFunc(StatsContextImpl tags, MutableViewData view, Timestamp timestamp) {
-=======
-    private RecordLongValueFunc(TagContext tags, MutableViewData view) {
->>>>>>> 1ae718ec
+    private RecordLongValueFunc(TagContext tags, MutableViewData view, Timestamp timestamp) {
       this.tags = tags;
       this.view = view;
       this.timestamp = timestamp;

--- conflicted
+++ resolved
@@ -13,22 +13,15 @@
 
 package io.opencensus.contrib.agent;
 
-<<<<<<< HEAD
+import static com.google.common.base.Preconditions.checkNotNull;
 import static com.google.common.base.Preconditions.checkState;
-=======
-import static com.google.common.base.Preconditions.checkNotNull;
->>>>>>> 4fecdd4e
 import static net.bytebuddy.matcher.ElementMatchers.none;
 
 import io.opencensus.contrib.agent.bootstrap.ContextProxy;
 import java.lang.instrument.Instrumentation;
-<<<<<<< HEAD
 import java.util.Locale;
 import java.util.jar.JarFile;
 import java.util.logging.Level;
-=======
-import java.util.jar.JarFile;
->>>>>>> 4fecdd4e
 import java.util.logging.Logger;
 import net.bytebuddy.agent.builder.AgentBuilder;
 
@@ -63,45 +56,27 @@
    *
    * @see java.lang.instrument
    */
-<<<<<<< HEAD
-  public static void premain(String agentArgs, Instrumentation inst) throws Exception {
-    logger.fine("Initializing.");
-
-    // The classes in bootstrap.jar will be referenced from classes loaded by the bootstrap
-    // classloader. Thus, these classes have to be loaded by the bootstrap classloader, too.
-    // NB: The Boot-Class-Path MANIFEST.MF entry can only refer to files outside the agent's JAR.
-    // Also, the JAR file must be an actual file. See
-    // sun.instrument.InstrumentationImpl.appendToBootstrapClassLoaderSearch(
-    // InstrumentationImpl.java:195), where the JarFile's name is passed verbatim to native code.
-    inst.appendToBootstrapClassLoaderSearch(new JarFile(Resources.toTempFile("bootstrap.jar")));
-
-    checkState(ContextProxy.class.getClassLoader() == null);
-=======
   public static void premain(String agentArgs, Instrumentation instrumentation) throws Exception {
     checkNotNull(instrumentation, "instrumentation");
 
     logger.info("Initializing.");
->>>>>>> 4fecdd4e
 
     // The classes in bootstrap.jar will be referenced from classes loaded by the bootstrap
     // classloader. Thus, these classes have to be loaded by the bootstrap classloader, too.
     instrumentation.appendToBootstrapClassLoaderSearch(
             new JarFile(Resources.getResourceAsTempFile("bootstrap.jar")));
 
+    checkState(ContextProxy.class.getClassLoader() == null);
+
     AgentBuilder agentBuilder = new AgentBuilder.Default()
             .disableClassFormatChanges()
             .with(AgentBuilder.RedefinitionStrategy.RETRANSFORMATION)
             .with(new AgentBuilderListener())
             .ignore(none());
-<<<<<<< HEAD
     agentBuilder = LazyLoaded.addContextPropagation(agentBuilder);
-    agentBuilder.installOn(inst);
-=======
-    // TODO(stschmidt): Add instrumentation for context propagation.
     agentBuilder.installOn(instrumentation);
->>>>>>> 4fecdd4e
 
-    logger.fine("Initialized.");
+    logger.info("Initialized.");
   }
 
   private static class LazyLoaded {

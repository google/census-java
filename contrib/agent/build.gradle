buildscript {
  dependencies {
    classpath 'net.sf.proguard:proguard-gradle:5.3.3'
  }
}

plugins {
  id 'com.github.johnrengelman.shadow' version '2.0.0'
  id 'me.tatarka.retrolambda' version '3.6.0'
}

description = 'OpenCensus Agent'

sourceCompatibility = JavaVersion.VERSION_1_7
targetCompatibility = JavaVersion.VERSION_1_7

// Experimental support for legacy Java 1.6 JVMs. Animalsniffer (applied by the root project) is
// used to check for unexpected references to later APIs. Also see dependencies/signature.
// Retrolambda itself requires JDK 8, which it finds at $JAVA8_HOME.
retrolambda {
  javaVersion JavaVersion.VERSION_1_6
}

def agentPackage = 'io.opencensus.contrib.agent'
def agentMainClass = "${agentPackage}.AgentMain"

// The package containing the classes that need to be loaded by the bootstrap classloader because
// they are used from classes loaded by the bootstrap classloader.
def agentBootstrapPackage = "${agentPackage}.bootstrap"
def agentBootstrapPackageDir = agentBootstrapPackage.replace('.', '/') + '/'
def agentBootstrapClasses = agentBootstrapPackageDir + '**'

// The package to which which we relocate all third party packages. This avoids any conflicts of
// the agent's classes with the app's classes, which are loaded by the same classloader (the system
// classloader).
def agentRepackaged = "${agentPackage}.deps"

dependencies {
<<<<<<< HEAD
  compileOnly libraries.grpc_context
  testCompile libraries.grpc_context
  compile libraries.guava
  compile group: 'com.google.code.findbugs', name: 'annotations', version: '3.0.1u2'
=======
  compile libraries.guava
>>>>>>> 4fecdd4e
  compile group: 'net.bytebuddy', name: 'byte-buddy', version: '1.7.1'

  signature 'org.codehaus.mojo.signature:java16:+@signature'
}

jar {
  manifest {
    // Set the required manifest attributes for the Java agent, cf.
    // https://docs.oracle.com/javase/8/docs/api/java/lang/instrument/package-summary.html.
    attributes 'Premain-Class': agentMainClass
    attributes 'Can-Retransform-Classes': true

    // Let the java plugin use the overridden values instead of the root project's values.
    attributes 'Source-Compatibility': JavaVersion.VERSION_1_6
    attributes 'Target-Compatibility': JavaVersion.VERSION_1_6
  }
}

// Create bootstrap.jar containing the classes that need to be loaded by the bootstrap
// classloader.
task bootstrapJar(type: Jar) {
  // Output to 'bootstrap.jar'.
  baseName = 'bootstrap'
  version = null

  from sourceSets.main.output
  include agentBootstrapClasses
}

shadowJar.dependsOn bootstrapJar

// Bundle the agent's classes and dependencies into a single, self-contained JAR file.
shadowJar {
  // Output to opencensus-agent-VERSION.jar.
  baseName = 'opencensus-agent'
  classifier = null

  // Include only the following dependencies (excluding transitive dependencies).
  dependencies {
    include(dependency('net.bytebuddy:byte-buddy'))
    include(dependency(libraries.guava))
  }

  // Exclude cruft which still snuck in.
  exclude 'META-INF/maven/**'
  exclude agentBootstrapClasses

  // Relocate third party packages to avoid any conflicts of the agent's classes with the app's
  // classes, which are loaded by the same classloader (the system classloader).
  // Byte Buddy:
  relocate 'net.bytebuddy', agentRepackaged + '.bytebuddy'
<<<<<<< HEAD
=======
  // Guava:
>>>>>>> 4fecdd4e
  relocate 'com.google.common', agentRepackaged + '.guava'
  relocate 'com.google.thirdparty.publicsuffix', agentRepackaged + '.publicsuffix'

  doLast {
    // Bundle bootstrap.jar.
    ant.jar(update: 'true', destfile: shadowJar.archivePath) {
      mappedresources {
        fileset(file: bootstrapJar.archivePath)
        globmapper(from: '*', to: agentPackage.replace('.', '/') + '/bootstrap.jar')
      }
    }

    // Assert that there's nothing unexpected left outside of ${agentPackage}.
    def agentPackageDir = agentPackage.replace('.', '/') + '/'
    def agentBootstrapJar = agentPackageDir + 'bootstrap.jar'

    // Bundle bootstrap.jar.
    ant.jar(update: 'true', destfile: shadowJar.archivePath) {
      mappedresources {
        fileset(file: bootstrapJar.archivePath)
        globmapper(from: '*', to: agentBootstrapJar)
      }
    }

    // Assert that there's nothing obviously wrong with the JAR's contents.
    new java.util.zip.ZipFile(shadowJar.archivePath).withCloseable {
      // Must have bundled the bootstrap.jar.
      assert it.entries().any { it.name = agentBootstrapJar }

      it.entries().each {
        // Must not contain anything outside of ${agentPackage}, except for the manifest.
        assert it.name.startsWith(agentPackageDir) ||
               (it.isDirectory() && agentPackageDir.startsWith(it.name)) ||
               it.name == 'META-INF/' ||
               it.name == 'META-INF/MANIFEST.MF'
        // Also, should not have the bootstrap classes.
        assert !it.name.startsWith(agentBootstrapPackageDir)
      }
    }
  }
}

jar.finalizedBy shadowJar

<<<<<<< HEAD
task proguard(type: proguard.gradle.ProGuardTask) {
  def tmpJar = "${buildDir}/libs/tmp.jar"

  injars shadowJar.archivePath
  outjars tmpJar

  // Classes which are not bundled in the agent's JAR, but used at runtime.
  libraryjars System.getProperty('java.home') + '/lib/rt.jar'
  libraryjars bootstrapJar.archivePath
  configurations.compileOnly.each {
    libraryjars it
  }

  // Don't warn about classes and annotations which are not needed at runtime and which I don't
  // bother putting into libraryjars.
  dontwarn 'io.opencensus.contrib.agent.deps.bytebuddy.jar.asm.**'
  dontwarn 'com.google.j2objc.annotations.*'
  dontwarn 'edu.umd.cs.findbugs.annotations.SuppressFBWarnings'
  dontwarn 'javax.annotation.*'
  dontwarn 'javax.annotation.concurrent.*'
  dontwarn 'org.codehaus.mojo.animal_sniffer.IgnoreJRERequirement'

  // TODO(stschmidt): Keep less.
  keep """public class io.opencensus.contrib.agent.AgentMain { 
            public static void premain(java.lang.String, java.lang.instrument.Instrumentation);
          }"""
  keep """class io.opencensus.contrib.agent.* {
            private *;
          }"""
  keep """class io.opencensus.contrib.agent.deps.bytebuddy.asm.** {
            *;
          }"""
  keep """class io.opencensus.contrib.agent.deps.bytebuddy.implementation.bytecode.assign.** {
            *;
          }"""

  // Workaround https://sourceforge.net/p/proguard/bugs/462/.
  optimizations '!code/allocation/variable'

  // Don't obfuscate or optimize yet. POLA.
  dontobfuscate
  // dontoptimize

  doLast {
    ant.move(file: tmpJar, tofile: shadowJar.archivePath)
  }
}

shadowJar.finalizedBy proguard

// TODO(stschmidt): Move the integration tests to a separate SourceSet once
// https://github.com/johnrengelman/shadow/issues/297 is fixed.
test {
  jvmArgs "-javaagent:${shadowJar.archivePath}"
}
=======
// TODO(stschmidt): Proguard-shrink the agent JAR.
>>>>>>> 4fecdd4e
<|MERGE_RESOLUTION|>--- conflicted
+++ resolved
@@ -36,14 +36,10 @@
 def agentRepackaged = "${agentPackage}.deps"
 
 dependencies {
-<<<<<<< HEAD
   compileOnly libraries.grpc_context
   testCompile libraries.grpc_context
   compile libraries.guava
   compile group: 'com.google.code.findbugs', name: 'annotations', version: '3.0.1u2'
-=======
-  compile libraries.guava
->>>>>>> 4fecdd4e
   compile group: 'net.bytebuddy', name: 'byte-buddy', version: '1.7.1'
 
   signature 'org.codehaus.mojo.signature:java16:+@signature'
@@ -95,10 +91,7 @@
   // classes, which are loaded by the same classloader (the system classloader).
   // Byte Buddy:
   relocate 'net.bytebuddy', agentRepackaged + '.bytebuddy'
-<<<<<<< HEAD
-=======
   // Guava:
->>>>>>> 4fecdd4e
   relocate 'com.google.common', agentRepackaged + '.guava'
   relocate 'com.google.thirdparty.publicsuffix', agentRepackaged + '.publicsuffix'
 
@@ -143,7 +136,6 @@
 
 jar.finalizedBy shadowJar
 
-<<<<<<< HEAD
 task proguard(type: proguard.gradle.ProGuardTask) {
   def tmpJar = "${buildDir}/libs/tmp.jar"
 
@@ -185,7 +177,7 @@
 
   // Don't obfuscate or optimize yet. POLA.
   dontobfuscate
-  // dontoptimize
+  dontoptimize
 
   doLast {
     ant.move(file: tmpJar, tofile: shadowJar.archivePath)
@@ -198,7 +190,4 @@
 // https://github.com/johnrengelman/shadow/issues/297 is fixed.
 test {
   jvmArgs "-javaagent:${shadowJar.archivePath}"
-}
-=======
-// TODO(stschmidt): Proguard-shrink the agent JAR.
->>>>>>> 4fecdd4e
+}